#!/usr/bin/env python3
import os
import sys
import random
import argparse
import scipy
import numpy as np
import pandas as pd
from sklearn import metrics
from collections import OrderedDict
from pkg_resources import resource_filename


def parse_args(args):
    """Parse Arguments

    Arguments:
        args (list): list of args supplied to script.

    Returns:
        (Namespace): assigned args

    """
    parser = argparse.ArgumentParser()
    parser.add_argument('-f', '--diamond_file_path',
                        help='diamond output',
                        required=True,
                        default=False)
    parser.add_argument('-z', '--dry_run',
                        help='Dont change anything but print commands instead',
                        action='store_true',
                        default=False)
    parser.add_argument('-s', '--sensitive',
                        help='Run with high sensitivity',
                        action='store_true',
                        default=False)
    args = parser.parse_args()
    return args


def read_diamond_output(file_path):
    """Read in Diamond output.

    Args:
        file_path (Str): Full path to diamond output.

    Returns:
        DataFrame: Pandas df with diamond output.
    """
    df = pd.read_csv(file_path,
                     sep='\t',
                     header=None,
                     usecols=[0, 1, 2],
                     names=['query', 'genome', 'id'])
    if len(df) == 0:
        sys.exit('[ERROR] input data produced no alignments to reference.')
    else:
        df['contig'] = df['query'].str.rpartition('_')[[0]]
        return df


def get_n_effective_surplus_clades(counts):
    """Calculate Simpson Index.

    Inverse Simpson Index of all clade labels distribution
    -1 (as 1 genome is expected)

    Arguments:
        counts (list): Counts of taxons in a taxlevel.

    Returns:
        float: Score describing the extent of chimerism.
    """

    denom = sum(counts) ** 2
    return 1 / sum([x ** 2 / denom for x in counts]) - 1


def calc_completeness_score(contigs, taxons):
    """Get completeness score.

    Completeness metric of a cluster labeling given a ground truth.
    Score of 1.0 stands for perfectly complete labeling.

    Args:
        contigs ([str]): labels_true
        taxons ([str]): labels_pred

    Returns:
        float: score between 0.0 and 1.0.
    """
    return metrics.completeness_score(contigs, taxons)

def expected_entropy_estimate(p, N):
    """Compute the expected entropy estimate sampling N elements underlying
    probabilities `p`


    Arguments:
        p (array): probabilities (assumed to sum to 1.0)
        N (int): number of samples

    Returns
        h (float): expected entropy
    """
    h = 0.0
    for i in range(len(p)):
        p_i = p[i]
        n_i = np.arange(1,N)
        h += np.sum(
            scipy.special.comb(N, n_i) *
                    np.power(p_i, n_i) *
                    np.power(1-p_i, N - n_i) *
                    n_i * # should be n_i/N, but we moved the 1/N out
                    np.log(n_i/N))

    return -h/N

def calc_expected_clade_separation_score(contigs, taxons):
    """Compute the expected CSS under the null hypothesis that there is no
    influence

    Arguments:
        contigs (Series): contig names in data
        taxons (Series): taxons in data

    Returns:
        float: expected completeness score
    """
<<<<<<< HEAD
    scores = []
    for i in range(50):
        random.Random(i).shuffle(contigs)
        scores.append(calc_completeness_score(contigs, taxons))
    return mean(scores)
=======
    # When the bucket is large enough, the estimates are expected to be close
    # enough to the global estimate that we will no longer compute the estimate
    # via the more costly `expected_entropy_estimate` function
    MAX_BUCKET_SIZE = 500
    counts = taxons.value_counts()
    H_t = scipy.stats.entropy(counts.values)
    if H_t == 0:
        return 0.0

    bucket_sizes = contigs.value_counts().value_counts()
    nr_elements = (bucket_sizes * bucket_sizes.index)
    contribution = nr_elements/nr_elements.sum()

    p_t = counts / counts.sum()
    p_t = p_t.values

    H_t_c = 0.0
    for bs,c in contribution.iteritems():
        H_t_c += c * (expected_entropy_estimate(p_t, bs)
                    if bs <= MAX_BUCKET_SIZE
                    else H_t)
    return 1 - H_t_c/H_t
>>>>>>> 0a217814


def read_genome2taxonomy_reference():
    """Read in genome2taxonomy reference data.

    This file translates the genomes in the diamond reference file to taxonomy.

    Returns:
        DataFrame: Pandas dataframe
    """
    genome2taxonomy = resource_filename(__name__,
                                        'data/genome2taxonomy_ref.tsv')
    return pd.read_csv(genome2taxonomy, sep='\t')


def create_base_data(diamond_df):
    """Assign taxonomies to diamond output.

    Arguments:
        diamond_df (DataFrame): diamond output

    Returns:
        DataFrame: merged dataframe
    """
    genome2taxonomy_df = read_genome2taxonomy_reference()
    return pd.merge(diamond_df, genome2taxonomy_df, on='genome', how="inner")


def get_stats(diamond_df):
    """Get summary statistics of diamond output.

    Arguments:
        diamond_df (DataFrame): pandas dataframe

    Returns:
        tuple: number of genes mapped, number of contigs
    """
    genes_mapped = len(diamond_df)
    contig_count = diamond_df['contig'].nunique()
    return (genes_mapped, contig_count)


def get_abundant_lineages_cutoff(sensitive, genes_mapped):
    """Determine cutoff for abundant lineages.

    [description]

    Arguments:
        sensitive (bool): sets cutoff to 10 if true
        genes_mapped (int): total number of genes mapped by diamond to the GUNC DB

    Returns:
        number: cutoff used to determine an abundant lineage
    """
    if sensitive:
        return 10
    else:
        return 0.02 * genes_mapped


def calc_contamination_portion(counts):
    """Calculate contamination portion

    Arguments:
        counts (Series): Value counts of taxons in taxlevel

    Returns:
        float: portion of genes assigning to all clades except the one with most genes.
    """
    return 1 - counts.max() / counts.sum()


def mean(list_of_numbers):
    """Get mean of a list of numbers.

    Arguments:
        list_of_numbers (list): numbers to get mean of

    Returns:
        float: mean of numbers
    """
    return sum(list_of_numbers) / len(list_of_numbers)


def calc_mean_hit_identity(identity_scores):
    """Calculate mean hit identity score.

    TODO: get info from askarbek

    Arguments:
        identity_scores (list): list of identity scores

    Returns:
        float: Score
    """
    return mean(identity_scores) / 100


def column_to_list(df, column):
    """Geta a list of values for a df column.

    Convert one column from a pandas DataFrame
    and return it as a list.

    Arguments:
        df (DataFrame): df containing column to convert
        column (str): name of column to extract

    Returns:
        list: Column values as list
    """
    return df[column].to_list()


def calc_clade_separation_score(contamination_portion, completeness_score):
    """Get clade separation score.

    TODO: get info from askarbek

    Arguments:
        contamination_portion (float): [description]
        completeness_score (float): [description]

    Returns:
        number: [description]
    """
    if contamination_portion == 0:
        return 0
    else:
        return completeness_score


def determine_adjustment(clade_separation_score, mean_clade_separation_score,
                         genes_retained_index):
    """Determine if adjustment is necessary.

    TODO: get info from askarbek

    Arguments:
        clade_separation_score ([type]): [description]
        mean_clade_separation_score ([type]): [description]
        genes_retained_index ([type]): [description]

    Returns:
        number: [description]
    """
    if clade_separation_score > (mean_clade_separation_score + 0.1):
        if genes_retained_index > 0.4:
            return 1
    return 0


def is_chimeric(clade_separation_score_adjusted):
    """Determine if chimeric.

    TODO: Why .4

    Arguments:
        clade_separation_score_adjusted (float): score

    Returns:
        bool: is genome chimeric
    """
    if clade_separation_score_adjusted > 0.4:
        return True
    else:
        return False


def get_scores_for_taxlevel(base_data, tax_level, abundant_lineages_cutoff,
                            genome_name, genes_called, genes_mapped,
                            contig_count):
    """Run chimerism check.

    Calculates the various scores needed to determine if genome ic chimeric.

    Arguments:
        base_data (DataFrame): Diamond output merged with taxonomy table
        tax_level (str): tax level to run
        abundant_lineages_cutoff (float): Cutoff val for abundant lineages
        genome_name (str): Name of input genome
        genes_called (int): Number of genes called by prodigal and used by diamond for mapping to GUNC DB
        genes_mapped (int): Number of genes mapped to GUNC DB by diamond
        contig_count (int): Count of contigs

    Returns:
        OrderedDict: scores for chosen taxlevel
    """
    tax_data = base_data.groupby(tax_level).filter(
        lambda x: len(x) > abundant_lineages_cutoff)
    counts = tax_data[tax_level].value_counts()
    contigs = column_to_list(tax_data, 'contig')
    taxons = column_to_list(tax_data, tax_level)

    n_effective_surplus_clades = get_n_effective_surplus_clades(counts)
    contamination_portion = calc_contamination_portion(counts)
    mean_hit_identity = calc_mean_hit_identity(column_to_list(tax_data,
                                                              'id'))
    completeness_score = calc_completeness_score(contigs, taxons)
    portion_genes_retained = len(tax_data) / genes_mapped
    mean_clade_separation_score = calc_expected_clade_separation_score(tax_data['contig'],
                                                                   tax_data[tax_level])
    genes_retained_index = genes_mapped / genes_called * portion_genes_retained
    clade_separation_score = calc_clade_separation_score(contamination_portion,
                                                         completeness_score)
    reference_representation_score = genes_retained_index * mean_hit_identity
    adjustment = determine_adjustment(clade_separation_score,
                                      mean_clade_separation_score,
                                      genes_retained_index)
    clade_separation_score_adjusted = clade_separation_score * adjustment
    chimeric = is_chimeric(clade_separation_score_adjusted)
    return OrderedDict({'genome': genome_name,
                        'n_contigs': contig_count,
                        'n_genes_called': genes_called,
                        'n_genes_mapped': genes_mapped,
                        'taxonomic_level': tax_level,
                        'clade_separation_score': clade_separation_score,
                        'contamination_portion': contamination_portion,
<<<<<<< HEAD
                        'n_effective_surplus_clades': n_effective_surplus_clades,
                        'proportion_genes_retained_in_major_clades': genes_retained,
=======
                        'n_effective_clades': chimerism_score,
                        'genes_retained_in_major_clades': portion_genes_retained,
>>>>>>> 0a217814
                        'mean_hit_identity': mean_hit_identity,
                        'mean_random_clade_separation_score': mean_clade_separation_score,
                        'genes_retained_index': genes_retained_index,
                        'reference_representation_score': reference_representation_score,
                        'adjustment': adjustment,
                        'clade_separation_score_adjusted': clade_separation_score_adjusted,
                        'chimeric': chimeric})


<<<<<<< HEAD
def chim_score(diamond_file_path, gene_count=0, sensitive=False, plot=False):
=======
def chim_score(diamond_file_path, genes_called=0, sensitive=False):
>>>>>>> 0a217814
    """Get chimerism scores for a genome.

    Arguments:
        diamond_file_path (str): Full path to diamond output

    Keyword Arguments:
        genes_called (int): Count of genes called by prodigal and used by diamond for mapping into the GUNC DB (default: ('0'))
        sensitive (bool): Run in sensitive mode (default: (False))
    """
    genes_called = int(genes_called)
    if genes_called < 10:
        sys.exit('[WARNING] Less than 10 genes called, exiting...')

    diamond_df = read_diamond_output(diamond_file_path)
    base_data = create_base_data(diamond_df)
    genes_mapped, contig_count = get_stats(diamond_df)

    genome_name = os.path.basename(diamond_file_path).replace('.diamond.out', '')
    abundant_lineages_cutoff = get_abundant_lineages_cutoff(sensitive,
<<<<<<< HEAD
                                                            gene_count)
    if plot:
        return base_data, genome_name, abundant_lineages_cutoff
=======
                                                            genes_mapped)
>>>>>>> 0a217814

    scores = []
    for tax_level in ['kingdom', 'phylum', 'class',
                      'order', 'family', 'genus', 'specI']:
        print(tax_level)
        scores.append(get_scores_for_taxlevel(base_data,
                                              tax_level,
                                              abundant_lineages_cutoff,
                                              genome_name,
                                              genes_called,
                                              genes_mapped,
                                              contig_count))
    df = pd.DataFrame(scores).round(2)
    return df


if __name__ == "__main__":
    args = parse_args(sys.argv[1:])
    df = chim_score(args.diamond_file_path, args.sensitive)
    df.to_csv(f'{args.diamond_file_path}.chimerism_scores',
              index=False,
              sep='\t')<|MERGE_RESOLUTION|>--- conflicted
+++ resolved
@@ -91,6 +91,7 @@
     """
     return metrics.completeness_score(contigs, taxons)
 
+
 def expected_entropy_estimate(p, N):
     """Compute the expected entropy estimate sampling N elements underlying
     probabilities `p`
@@ -112,9 +113,10 @@
                     np.power(p_i, n_i) *
                     np.power(1-p_i, N - n_i) *
                     n_i * # should be n_i/N, but we moved the 1/N out
-                    np.log(n_i/N))
-
-    return -h/N
+                    np.log(n_i / N))
+
+    return -h / N
+
 
 def calc_expected_clade_separation_score(contigs, taxons):
     """Compute the expected CSS under the null hypothesis that there is no
@@ -127,13 +129,6 @@
     Returns:
         float: expected completeness score
     """
-<<<<<<< HEAD
-    scores = []
-    for i in range(50):
-        random.Random(i).shuffle(contigs)
-        scores.append(calc_completeness_score(contigs, taxons))
-    return mean(scores)
-=======
     # When the bucket is large enough, the estimates are expected to be close
     # enough to the global estimate that we will no longer compute the estimate
     # via the more costly `expected_entropy_estimate` function
@@ -156,7 +151,6 @@
                     if bs <= MAX_BUCKET_SIZE
                     else H_t)
     return 1 - H_t_c/H_t
->>>>>>> 0a217814
 
 
 def read_genome2taxonomy_reference():
@@ -375,13 +369,8 @@
                         'taxonomic_level': tax_level,
                         'clade_separation_score': clade_separation_score,
                         'contamination_portion': contamination_portion,
-<<<<<<< HEAD
                         'n_effective_surplus_clades': n_effective_surplus_clades,
-                        'proportion_genes_retained_in_major_clades': genes_retained,
-=======
-                        'n_effective_clades': chimerism_score,
-                        'genes_retained_in_major_clades': portion_genes_retained,
->>>>>>> 0a217814
+                        'proportion_genes_retained_in_major_clades': portion_genes_retained,
                         'mean_hit_identity': mean_hit_identity,
                         'mean_random_clade_separation_score': mean_clade_separation_score,
                         'genes_retained_index': genes_retained_index,
@@ -391,11 +380,7 @@
                         'chimeric': chimeric})
 
 
-<<<<<<< HEAD
-def chim_score(diamond_file_path, gene_count=0, sensitive=False, plot=False):
-=======
-def chim_score(diamond_file_path, genes_called=0, sensitive=False):
->>>>>>> 0a217814
+def chim_score(diamond_file_path, genes_called=0, sensitive=False, plot=False):
     """Get chimerism scores for a genome.
 
     Arguments:
@@ -415,13 +400,9 @@
 
     genome_name = os.path.basename(diamond_file_path).replace('.diamond.out', '')
     abundant_lineages_cutoff = get_abundant_lineages_cutoff(sensitive,
-<<<<<<< HEAD
-                                                            gene_count)
+                                                            genes_mapped)
     if plot:
         return base_data, genome_name, abundant_lineages_cutoff
-=======
-                                                            genes_mapped)
->>>>>>> 0a217814
 
     scores = []
     for tax_level in ['kingdom', 'phylum', 'class',
