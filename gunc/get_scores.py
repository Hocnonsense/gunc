--- conflicted
+++ resolved
@@ -175,14 +175,9 @@
         diamond_df (pandas.DataFrame): diamond output
 
     Returns:
-<<<<<<< HEAD
         tuple:
         (number of genes mapped to GUNC reference DB,
         number of contigs containing mapped genes)
-=======
-        tuple: number of genes mapped to GUNC reference DB,
-               number of contigs containing mapped genes
->>>>>>> cfe14948
     """
     genes_mapped = len(diamond_df)
     contig_count = diamond_df['contig'].nunique()
@@ -279,7 +274,6 @@
     CSS = 1 - H(T|C)/H(T|R), else
 
     Arguments:
-<<<<<<< HEAD
         contamination_portion (float): GUNC contamination portion,
             when equal to 0 means all genes map to the same taxonomic clade.
         conditional_entropy (float): H(T|C),
@@ -288,16 +282,6 @@
             the expected value of H(T|C) given identical contig size
             distribution and given there is no relationship between taxonomic
             clade and contig labels.
-=======
-        contamination_portion (float): GUNC contamination portion, when equal to 0
-                                       means all genes map to the same taxonomic clade.
-        conditional_entropy (float): H(T|C), the entropy of taxonomic clade labels given
-                                     their contig assignment.
-        expected_conditional_entropy (float): H(T|R), the expected value of H(T|C) given
-                                              identical contig size distribution and given
-                                              there is no relationship between taxonomic
-                                              clade and contig labels.
->>>>>>> cfe14948
 
     Returns:
         float: GUNC CSS
@@ -317,14 +301,9 @@
 def determine_adjustment(genes_retained_index):
     """Determine if adjustment is necessary.
 
-<<<<<<< HEAD
     Adjustment of GUNC CSS score is done by setting it to 0 when there are
     <40% of all called genes retained in abundant lineages/clades representing
     >2% of all mapped genes.
-=======
-    Adjustment of GUNC CSS score is done by setting it to 0 when there are <40% of all called
-    genes retained in abundant lineages/clades representing >2% of all mapped genes.
->>>>>>> cfe14948
 
     Arguments:
         genes_retained_index (float): proportion of all called genes retained
@@ -342,11 +321,7 @@
 def is_chimeric(clade_separation_score_adjusted):
     """Determine if chimeric.
 
-<<<<<<< HEAD
-    The cutoff of 0.4 was identified using benchmarks and is used to call
-=======
     The cutoff of 0.45 was identified using benchmarks and is used to call
->>>>>>> cfe14948
     a genome chimeric/contaminated if CSS is higher than this cutoff.
 
     Arguments:
