<<<<<<< HEAD
genome	n_contigs	n_genes_called	n_genes_mapped	taxonomic_level	clade_separation_score	contamination_portion	n_effective_surplus_clades	proportion_genes_retained_in_major_clades	mean_hit_identity	mean_random_clade_separation_score	genes_retained_index	reference_representation_score	adjustment	clade_separation_score_adjusted	chimeric
test_genome.fa	510	1832	1752	kingdom	0.0	0.0	0.0	1.0	0.88	1.0	1.05	0.92	0	0.0	False
test_genome.fa	510	1832	1752	phylum	0.98	0.18	0.42	0.99	0.89	0.35	1.03	0.92	1	0.98	True
test_genome.fa	510	1832	1752	class	0.94	0.22	0.56	0.97	0.89	0.42	1.01	0.91	1	0.94	True
test_genome.fa	510	1832	1752	order	0.94	0.33	1.05	0.97	0.89	0.42	1.01	0.90	1	0.94	True
test_genome.fa	510	1832	1752	family	0.98	0.31	0.94	0.93	0.91	0.41	0.97	0.88	1	0.98	True
test_genome.fa	510	1832	1752	genus	0.99	0.28	0.78	0.88	0.92	0.39	0.92	0.85	1	0.99	True
test_genome.fa	510	1832	1752	specI	0.81	0.19	0.52	0.7	0.95	0.53	0.74	0.70	1	0.81	True
=======
genome	n_contigs	n_genes_called	n_genes_mapped	taxonomic_level	clade_separation_score	contamination_portion	n_effective_clades	genes_retained_in_major_clades	mean_hit_identity	mean_random_clade_separation_score	genes_retained_index	out_of_reference_score	adjustment	clade_separation_score_adjusted	chimeric
test_genome.fa	510	1832	1752	kingdom	0.0	0.0	0.0	1.0	0.88	0	0.96	0.84	0	0.0	False
test_genome.fa	510	1832	1752	phylum	0.98	0.18	0.42	0.99	0.89	0.35	0.95	0.84	1	0.98	True
test_genome.fa	510	1832	1752	class	0.94	0.22	0.56	0.97	0.89	0.42	0.93	0.83	1	0.94	True
test_genome.fa	510	1832	1752	order	0.94	0.33	1.05	0.97	0.89	0.42	0.93	0.83	1	0.94	True
test_genome.fa	510	1832	1752	family	0.98	0.31	0.94	0.93	0.91	0.41	0.89	0.80	1	0.98	True
test_genome.fa	510	1832	1752	genus	0.99	0.28	0.78	0.88	0.92	0.39	0.84	0.77	1	0.99	True
test_genome.fa	510	1832	1752	specI	0.81	0.19	0.52	0.7	0.95	0.53	0.67	0.64	1	0.81	True
>>>>>>> 0a217814
<|MERGE_RESOLUTION|>--- conflicted
+++ resolved
@@ -1,13 +1,3 @@
-<<<<<<< HEAD
-genome	n_contigs	n_genes_called	n_genes_mapped	taxonomic_level	clade_separation_score	contamination_portion	n_effective_surplus_clades	proportion_genes_retained_in_major_clades	mean_hit_identity	mean_random_clade_separation_score	genes_retained_index	reference_representation_score	adjustment	clade_separation_score_adjusted	chimeric
-test_genome.fa	510	1832	1752	kingdom	0.0	0.0	0.0	1.0	0.88	1.0	1.05	0.92	0	0.0	False
-test_genome.fa	510	1832	1752	phylum	0.98	0.18	0.42	0.99	0.89	0.35	1.03	0.92	1	0.98	True
-test_genome.fa	510	1832	1752	class	0.94	0.22	0.56	0.97	0.89	0.42	1.01	0.91	1	0.94	True
-test_genome.fa	510	1832	1752	order	0.94	0.33	1.05	0.97	0.89	0.42	1.01	0.90	1	0.94	True
-test_genome.fa	510	1832	1752	family	0.98	0.31	0.94	0.93	0.91	0.41	0.97	0.88	1	0.98	True
-test_genome.fa	510	1832	1752	genus	0.99	0.28	0.78	0.88	0.92	0.39	0.92	0.85	1	0.99	True
-test_genome.fa	510	1832	1752	specI	0.81	0.19	0.52	0.7	0.95	0.53	0.74	0.70	1	0.81	True
-=======
 genome	n_contigs	n_genes_called	n_genes_mapped	taxonomic_level	clade_separation_score	contamination_portion	n_effective_clades	genes_retained_in_major_clades	mean_hit_identity	mean_random_clade_separation_score	genes_retained_index	out_of_reference_score	adjustment	clade_separation_score_adjusted	chimeric
 test_genome.fa	510	1832	1752	kingdom	0.0	0.0	0.0	1.0	0.88	0	0.96	0.84	0	0.0	False
 test_genome.fa	510	1832	1752	phylum	0.98	0.18	0.42	0.99	0.89	0.35	0.95	0.84	1	0.98	True
@@ -15,5 +5,4 @@
 test_genome.fa	510	1832	1752	order	0.94	0.33	1.05	0.97	0.89	0.42	0.93	0.83	1	0.94	True
 test_genome.fa	510	1832	1752	family	0.98	0.31	0.94	0.93	0.91	0.41	0.89	0.80	1	0.98	True
 test_genome.fa	510	1832	1752	genus	0.99	0.28	0.78	0.88	0.92	0.39	0.84	0.77	1	0.99	True
-test_genome.fa	510	1832	1752	specI	0.81	0.19	0.52	0.7	0.95	0.53	0.67	0.64	1	0.81	True
->>>>>>> 0a217814
+test_genome.fa	510	1832	1752	specI	0.81	0.19	0.52	0.7	0.95	0.53	0.67	0.64	1	0.81	True